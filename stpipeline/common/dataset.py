--- conflicted
+++ resolved
@@ -170,12 +170,7 @@
     # Create the data frame
     counts_table = pd.DataFrame(list_row_values, index=list_indexes)
     counts_table.fillna(0, inplace=True)
-<<<<<<< HEAD
     counts_table=counts_table.T # Transpose the dictionary to still get the spots as rows and genes as columns in the final tsv
-    # Transpose to be spots as rows and genes as columns ### STRANGE that this is still here for the latest pipe version should have been reverted? I should check this with Jose
-    # counts_table = counts_table.transpose()
-=======
->>>>>>> a7fe1222
     
     # Compute some statistics
     total_barcodes = len(counts_table.index)
