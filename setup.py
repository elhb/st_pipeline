#!/usr/bin/python
"""
ST Pipeline is a tool to process Spatial Transcriptomics raw data (or 
any type of single cell data whose raw data has the same configuraiton).
The data is filtered, aligned to a genome, annotated to a reference,
demultiplexed by array coordinates and then aggregated by counts
that are not duplicates using the Unique Molecular Indentifiers (UMIs). 
The output contains a counts table, a stats file, a log file
and a BED file with all the transcripts.
"""

import os
import io
import glob
import sys
from setuptools import setup, find_packages
from stpipeline.version import version_number
from distutils.extension import Extension

here = os.path.abspath(os.path.dirname(__file__))

# Get the long description from the relevant file
try:    
    with io.open(os.path.join(here, 'README_SHORT'), encoding='utf-8') as f:
        long_description = f.read()
except IOError:
    long_description = ""
    
try:
    with open(os.path.join(here,"requirements.txt"), "r") as f:
        install_requires = [x.strip() for x in f.readlines()]
except IOError:
    raise SystemExit("Could not find requirements.txt file")
   
major, minor1, minor2, s, tmp = sys.version_info
if major != 2 or minor1 < 7:
    raise SystemExit("ST Pipeline requires Python 2.7.x")

# setuptools DWIM monkey-patch madness
# http://mail.python.org/pipermail/distutils-sig/2007-September/thread.html#8204
if 'setuptools.extension' in sys.modules:
    m = sys.modules['setuptools.extension']
    m.Extension.__dict__ = m._Extension.__dict__
    
setup(
  name = 'stpipeline',
  version = version_number,
  description = "ST Pipeline: An automated pipeline for spatial mapping of unique transcripts",
  long_description = long_description,
  keywords = 'rna-seq analysis spatial transcriptomics toolkit',
  author = 'Jose Fernandez Navarro',
  author_email = 'jose.fernandez.navarro@scilifelab.se',
  license = 'MIT',
  url = 'https://github.com/SpatialTranscriptomicsResearch/st_pipeline',
  packages = find_packages(exclude=('tests*', 'utils', '*.pyx')),
  ext_modules=[
<<<<<<< HEAD
    Extension('stpipeline.common.cdistance', ['stpipeline/common/cdistance.pyx']),
    Extension('stpipeline.common.filterInputReads', ['stpipeline/common/filterInputReads.pyx']),
    Extension('stpipeline.common.fastq_utils', ['stpipeline/common/fastq_utils.pyx'])
=======
        Extension('stpipeline.common.cdistance', ['stpipeline/common/cdistance.pyx']),
        Extension('stpipeline.common.unique_events_parser', ['stpipeline/common/unique_events_parser.pyx'])
>>>>>>> 2fa52a46
    ],
  include_package_data = True,
  zip_safe = False,
  setup_requires=['setuptools_cython'],
  install_requires = install_requires,
  test_suite = 'tests',
  scripts = glob.glob('scripts/*.py'),
  classifiers = [
    'Development Status :: 5 - Production/Stable',
    'Intended Audience :: Science/Research',
    'Topic :: Software Development',
    'Topic :: Scientific/Engineering :: Bio-Informatics',
    'License :: OSI Approved :: MIT License',
    'Programming Language :: Python :: 2.7',
    'Operating System :: Unix',
    'Operating System :: MacOS',
    'Environment :: Console',
  ],
)<|MERGE_RESOLUTION|>--- conflicted
+++ resolved
@@ -54,14 +54,10 @@
   url = 'https://github.com/SpatialTranscriptomicsResearch/st_pipeline',
   packages = find_packages(exclude=('tests*', 'utils', '*.pyx')),
   ext_modules=[
-<<<<<<< HEAD
-    Extension('stpipeline.common.cdistance', ['stpipeline/common/cdistance.pyx']),
-    Extension('stpipeline.common.filterInputReads', ['stpipeline/common/filterInputReads.pyx']),
-    Extension('stpipeline.common.fastq_utils', ['stpipeline/common/fastq_utils.pyx'])
-=======
         Extension('stpipeline.common.cdistance', ['stpipeline/common/cdistance.pyx']),
-        Extension('stpipeline.common.unique_events_parser', ['stpipeline/common/unique_events_parser.pyx'])
->>>>>>> 2fa52a46
+        Extension('stpipeline.common.unique_events_parser', ['stpipeline/common/unique_events_parser.pyx']),
+        Extension('stpipeline.common.filterInputReads', ['stpipeline/common/filterInputReads.pyx']),
+        Extension('stpipeline.common.fastq_utils', ['stpipeline/common/fastq_utils.pyx'])
     ],
   include_package_data = True,
   zip_safe = False,
