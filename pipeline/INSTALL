To install the st_pipeline on your MAC, Linux or UPPMAX follow the instructions below:

1) install a virtual environment following these instructions :
   
	- git clone git://github.com/yyuu/pyenv.git ~/.pyenv
	- echo 'export PYENV_ROOT="$HOME/.pyenv"' >> ~/.bash_profile
	- echo 'export PATH="$PYENV_ROOT/bin:$PATH"' >> ~/.bash_profile
	- echo 'eval "$(pyenv init -)"' >> ~/.bash_profile
	- exec "$SHELL" #or log out and log in
	- pyenv install 2.7.6
	- pyenv rehash
	- pyenv global 2.7.6
	
<<<<<<< HEAD
	NOTE (this is not valid in UPPMAX) : you can use other type of virtual environments or install
=======
	NOTE (not valid in UPPMAX) : you can use other type of virtual environments or install
>>>>>>> 1fd35687
	in everything in your system with root permissions. For that you need to install PIP,
	SETUPTOOLS and do everything as sudo user.
	
2) download the pipeline file on your computer from ST Google Docs

3) copy zip-file to your home folder or your UPPMAX home folder

	For UPPMAX use:
	- scp pipeline.zip youruser@milou.uppmax.uu.se:~/

4) unzip the file on uppmax
	
	password: avgohe52 (version < 0.3.3)
	password: avghoe52 (version 0.3.3 and onwards)

5) Install bowtie2 (NOT NEEDED in Uppmax since you can load bowtie with "module load bioinfo-tools") :

    cd pipeline/depedencies
    unzip bowtie2-2.2.3-source.zip
    cd bowtie2-2.2.3 
    make
    cp bowtie2* ~/bin

<<<<<<< HEAD
=======
6) Install STAR:

   cd pipeline/dependencies
   unzip STAR-STAR_2.4.0j.zip
   cd STAR-STAR_2.4.0j/bin/<my environment>
   cp STAR ~/bin

>>>>>>> 1fd35687
7) run the commands:

  	cd pipeline
  	python setup.py build
  	python setup.py install
  	pyeven rehash    

8) test by running the command:

  	python setup.py test<|MERGE_RESOLUTION|>--- conflicted
+++ resolved
@@ -11,15 +11,12 @@
 	- pyenv rehash
 	- pyenv global 2.7.6
 	
-<<<<<<< HEAD
-	NOTE (this is not valid in UPPMAX) : you can use other type of virtual environments or install
-=======
-	NOTE (not valid in UPPMAX) : you can use other type of virtual environments or install
->>>>>>> 1fd35687
+	NOTE (the following does not apply for UPPMAX) : 
+	you can use other type of virtual environments or install
 	in everything in your system with root permissions. For that you need to install PIP,
-	SETUPTOOLS and do everything as sudo user.
+	SETUPTOOLS and do everything as SUDO user.
 	
-2) download the pipeline file on your computer from ST Google Docs
+2) download the pipeline file on your computer from ST Google DOCS
 
 3) copy zip-file to your home folder or your UPPMAX home folder
 
@@ -31,7 +28,7 @@
 	password: avgohe52 (version < 0.3.3)
 	password: avghoe52 (version 0.3.3 and onwards)
 
-5) Install bowtie2 (NOT NEEDED in Uppmax since you can load bowtie with "module load bioinfo-tools") :
+5) Install bowtie2 :
 
     cd pipeline/depedencies
     unzip bowtie2-2.2.3-source.zip
@@ -39,8 +36,6 @@
     make
     cp bowtie2* ~/bin
 
-<<<<<<< HEAD
-=======
 6) Install STAR:
 
    cd pipeline/dependencies
@@ -48,13 +43,12 @@
    cd STAR-STAR_2.4.0j/bin/<my environment>
    cp STAR ~/bin
 
->>>>>>> 1fd35687
 7) run the commands:
 
   	cd pipeline
   	python setup.py build
   	python setup.py install
-  	pyeven rehash    
+  	pyenv rehash    
 
 8) test by running the command:
 
